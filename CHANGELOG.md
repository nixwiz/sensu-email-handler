# Changelog
All notable changes to this project will be documented in this file.

The format is based on [Keep a Changelog](http://keepachangelog.com/en/1.0.0/)
and this project adheres to [Semantic
Versioning](http://semver.org/spec/v2.0.0.html).

## [Unreleased]

### Changed
- Updated travis, goreleaser configurations.
- Updated license.

### Added
- Added option to allow for including check hook output in the email body
- Added option to allow for using insecure (port 25) email relays
- Added from address verification, RFC5322 From: header
<<<<<<< HEAD
- Added environment variables for SMTP username and password
=======
- Added body template file
>>>>>>> 879c97af

## [0.0.2] - 2018-12-12

### Added
- MIT license file

## [0.0.1] - 2018-12-12

### Added
- Initial release<|MERGE_RESOLUTION|>--- conflicted
+++ resolved
@@ -15,11 +15,8 @@
 - Added option to allow for including check hook output in the email body
 - Added option to allow for using insecure (port 25) email relays
 - Added from address verification, RFC5322 From: header
-<<<<<<< HEAD
+- Added body template file
 - Added environment variables for SMTP username and password
-=======
-- Added body template file
->>>>>>> 879c97af
 
 ## [0.0.2] - 2018-12-12
 
